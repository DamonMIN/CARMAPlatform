#
# AdvisorySpeed.msg
#
# J2735 2016 message format.
#
# @author Mae Fromm
# @version 0.1
#
# The DF_AdvisorySpeed data frame is used to convey a recommended traveling approach speed to an intersection
# from the message issuer to various travelers and vehicle types. Besides support for various eco-driving applications, this
# allows transmitting recommended speeds for specialty vehicles such as transit buses.
# AdvisorySpeed ::= SEQUENCE {
# type AdvisorySpeedType,
# -- the type of advisory which this is.
# speed SpeedAdvice OPTIONAL,
# -- See Section 11 for converting and translating speed
# -- expressed in mph into units of m/s
# -- This element is optional ONLY when superceded
# -- by the presence of a regional speed element found in
# -- Reg-AdvisorySpeed entry
# confidence SpeedConfidence OPTIONAL,
# -- A confidence value for the above speed
# distance ZoneLength OPTIONAL,
# -- Unit = 1 meter,
# -- The distance indicates the region for which the advised speed
# -- is recommended, it is specified upstream from the stop bar
# -- along the connected egressing lane
# class RestrictionClassID OPTIONAL,
# -- the vehicle types to which it applies
# -- when absent, the AdvisorySpeed applies to
# -- all motor vehicle types
# regional SEQUENCE (SIZE(1..4)) OF RegionalExtension {{REGION.Reg-AdvisorySpeed}} OPTIONAL,
# ...
# }

j2735_msgs/AdvisorySpeedType type

# Deviates from J2735 standard:
<<<<<<< HEAD
# SpeedAdvice in this message are conveyed as m/s rather than 1/10th m/s to avoid redundant unessasry conversion by subscribers
=======
# SpeedAdvice in this message are conveyed as m/s rather than 1/10th m/s to avoid redundant unnecessary conversion by subscribers
>>>>>>> 5adb7685
# SpeedAdvice ::= FLOAT (0..50.0) OPTIONAL
# This data element represents the recommended velocity of an object, typically a vehicle speed along a roadway.
#-- the value 49.9 shall be used for values at or greater than 49.9 m/s
#-- the value 50.0 shall be used to indicate that speed is unavailable
float32 speed
float32 SPEED_UNAVAILABLE = 50.0
bool speed_exists

# SpeedConfidence is an enum already with 0 as unavailable.
j2735_msgs/SpeedConfidence confidence

# ZoneLength ::= INTEGER (0..10000)
# -- Unit = 1 meter, 0 = unknown,
# -- The value 10000 to be used for Distances >=10000 m
# -- (e.g. from known point to another point along a
# -- known path, often against traffic flow direction
# -- when used for measuring queues)
uint16 distance
uint16 DISTANCE_UNKNOWN=0
bool distance_exists

# RestrictionClassID ::= INTEGER (0..255)
uint8 restriction_class_id
bool restriction_class_id_exists

# regional #TODO: RegionalExtensions are not yet implemented in asn1c

<|MERGE_RESOLUTION|>--- conflicted
+++ resolved
@@ -36,11 +36,7 @@
 j2735_msgs/AdvisorySpeedType type
 
 # Deviates from J2735 standard:
-<<<<<<< HEAD
-# SpeedAdvice in this message are conveyed as m/s rather than 1/10th m/s to avoid redundant unessasry conversion by subscribers
-=======
 # SpeedAdvice in this message are conveyed as m/s rather than 1/10th m/s to avoid redundant unnecessary conversion by subscribers
->>>>>>> 5adb7685
 # SpeedAdvice ::= FLOAT (0..50.0) OPTIONAL
 # This data element represents the recommended velocity of an object, typically a vehicle speed along a roadway.
 #-- the value 49.9 shall be used for values at or greater than 49.9 m/s
