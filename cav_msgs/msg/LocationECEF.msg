--- conflicted
+++ resolved
@@ -3,8 +3,6 @@
 # This is used to describe a global location in
 # "earth-centered, earth-fixed" (ECEF) frame in centimeters.
 # Location unavailable can be represented by (0, 0, 0)
-
-<<<<<<< HEAD
 
 # X coordinate in ECEF frame
 # the range for this value is [-638363700, 638363700]
@@ -16,15 +14,6 @@
 
 # Z coordinate in ECEF frame
 # the range for this value is [-636225200, 636225200]
-=======
-# X coordinate in ECEF frame
-int32   ecef_x
-
-# Y coordinate in ECEF frame
-int32   ecef_y
-
-# Z coordinate in ECEF frame
->>>>>>> 34adc2c2
 int32   ecef_z
 
 # GPS timestamp in milliseconds
