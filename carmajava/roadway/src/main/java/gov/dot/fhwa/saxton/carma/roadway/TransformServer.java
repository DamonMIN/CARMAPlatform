/*
 * TODO Copyright (C) 2017 LEIDOS.
 *
 * Licensed under the Apache License, Version 2.0 (the "License"); you may not
 * use this file except in compliance with the License. You may obtain a copy of
 * the License at
 *
 * http://www.apache.org/licenses/LICENSE-2.0
 *
 * Unless required by applicable law or agreed to in writing, software
 * distributed under the License is distributed on an "AS IS" BASIS, WITHOUT
 * WARRANTIES OR CONDITIONS OF ANY KIND, either express or implied. See the
 * License for the specific language governing permissions and limitations under
 * the License.
 */

package gov.dot.fhwa.saxton.carma.roadway;

import geometry_msgs.TransformStamped;
import org.apache.commons.logging.Log;
import org.ros.RosCore;
import org.ros.message.MessageListener;
import org.ros.node.NodeConfiguration;
import org.ros.node.NodeMainExecutor;
import org.ros.rosjava_geometry.FrameTransform;
import org.ros.rosjava_geometry.FrameTransformTree;
import org.ros.message.MessageFactory;
import gov.dot.fhwa.saxton.carma.rosutils.SaxtonBaseNode;
import org.ros.namespace.GraphName;
import org.ros.node.ConnectedNode;
import org.ros.node.topic.Subscriber;
import org.ros.node.service.ServiceServer;
import org.ros.node.service.ServiceResponseBuilder;
import tf2_msgs.TFMessage;

/**
 * ROS Node which maintains a tf2 transform tree which can be accessed by other nodes which do not maintain internal trees.
 * The get_transform service can be used to obtain coordinate transformations between two frames
 * <p>
 * Command line test: rosrun carma roadway gov.dot.fhwa.saxton.carma.roadway.TransformServer
 */
public class TransformServer extends SaxtonBaseNode {

  @Override public GraphName getDefaultNodeName() {
    return GraphName.of("transform_server");
  }

  @Override public void onSaxtonStart(final ConnectedNode connectedNode) {

    final Log log = connectedNode.getLog();
    final FrameTransformTree tfTree = new FrameTransformTree();
<<<<<<< HEAD
    
=======
    final NodeConfiguration nodeConfiguration = NodeConfiguration.newPrivate();
    final MessageFactory messageFactory = nodeConfiguration.getTopicMessageFactory();

>>>>>>> c19d7344
    //Topics
    // Subscribers
    Subscriber<tf2_msgs.TFMessage> tf_sub =
      connectedNode.newSubscriber("/tf", tf2_msgs.TFMessage._TYPE);
    tf_sub.addMessageListener(new MessageListener<TFMessage>() {
      @Override public void onNewMessage(TFMessage tfMessage) {
        for (TransformStamped transform : tfMessage.getTransforms()) {
          // Add new transform to internal tree
          tfTree.update(transform);
        }
      }
    });

    Subscriber<tf2_msgs.TFMessage> tf_static_sub =
      connectedNode.newSubscriber("/tf_static", tf2_msgs.TFMessage._TYPE);
    tf_static_sub.addMessageListener(new MessageListener<TFMessage>() {
      @Override public void onNewMessage(TFMessage tfMessage) {
        for (TransformStamped transform : tfMessage.getTransforms()) {
          // Add new transform to internal tree
          tfTree.update(transform);
        }
      }
    });

    // Services
    // Server
    ServiceServer<cav_srvs.GetTransformRequest, cav_srvs.GetTransformResponse> transformServer =
      connectedNode.newServiceServer("get_transform", cav_srvs.GetTransform._TYPE,
        new ServiceResponseBuilder<cav_srvs.GetTransformRequest, cav_srvs.GetTransformResponse>() {
          @Override public void build(cav_srvs.GetTransformRequest request,
            cav_srvs.GetTransformResponse response) {
            // Calculate transform between provided frames and return result
            // Rosjava frame transform tree has an reversed concept of source and target
            FrameTransform transform =
              tfTree.transform(request.getChildFrame(), request.getParentFrame());
            geometry_msgs.TransformStamped transformMsg =
              messageFactory.newFromType(TransformStamped._TYPE);
            if (transform != null) {
              transformMsg = transform.toTransformStampedMessage(transformMsg);
              response.setErrorStatus(response.NO_ERROR);
            } else {
              response.setErrorStatus(response.NO_TRANSFORM_EXISTS);
            }
            response.setTransform(transformMsg);
          }
        });
  }

  @Override protected void handleException(Exception e) {

  }
}<|MERGE_RESOLUTION|>--- conflicted
+++ resolved
@@ -49,13 +49,9 @@
 
     final Log log = connectedNode.getLog();
     final FrameTransformTree tfTree = new FrameTransformTree();
-<<<<<<< HEAD
-    
-=======
     final NodeConfiguration nodeConfiguration = NodeConfiguration.newPrivate();
     final MessageFactory messageFactory = nodeConfiguration.getTopicMessageFactory();
 
->>>>>>> c19d7344
     //Topics
     // Subscribers
     Subscriber<tf2_msgs.TFMessage> tf_sub =
