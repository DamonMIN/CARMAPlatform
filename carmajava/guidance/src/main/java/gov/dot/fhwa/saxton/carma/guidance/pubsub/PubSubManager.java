/*
 * Copyright (C) 2018 LEIDOS.
 *
 * Licensed under the Apache License, Version 2.0 (the "License"); you may not
 * use this file except in compliance with the License. You may obtain a copy of
 * the License at
 *
 * http://www.apache.org/licenses/LICENSE-2.0
 *
 * Unless required by applicable law or agreed to in writing, software
 * distributed under the License is distributed on an "AS IS" BASIS, WITHOUT
 * WARRANTIES OR CONDITIONS OF ANY KIND, either express or implied. See the
 * License for the specific language governing permissions and limitations under
 * the License.
 */

package gov.dot.fhwa.saxton.carma.guidance.pubsub;

import java.util.Collections;
import java.util.HashMap;
import java.util.Map;
import java.util.concurrent.ConcurrentHashMap;

import org.ros.node.ConnectedNode;
import org.ros.node.service.ServiceServer;

import gov.dot.fhwa.saxton.carma.guidance.GuidanceExceptionHandler;
import java.lang.IllegalArgumentException;

/**
 * Guidance package PubSubManager component
 * <p>
 * Responsible for allowing communications between Guidance package sub-components
 * and the external ROS network. Presently only a stub to show class communication.
 *
 * @SupressWarnings is used because there's no clean way to ensure type-correctness inside Java's type system. Since the
 * topic names are strings and the topic type names are strings and the mapping of topic -> type is defined externally
 * to Java's type system we can't really leverage Java types to ensure correctness. Vigilance will be required to only
 * request types from topics that supply them per our own documentation.
 */
public class PubSubManager implements IPubSubService {
    // Member Variables
    protected ISubscriptionChannelFactory subFactory;
    protected IPublicationChannelFactory pubFactory;
    protected IServiceChannelFactory srvFactory;
<<<<<<< HEAD
    protected IServiceServerChannelFactory srvServerFactory;
=======
    protected IServiceServerManager srvServerManager;
>>>>>>> b5afc318
    protected Map<String, IPublicationChannel<?>> pubChannelManagers;
    protected Map<String, ISubscriptionChannel<?>> subChannelManagers;
    protected Map<String, IServiceChannel<?, ?>> serviceChannelManagers;
    protected Map<String, IServiceServerChannel<?, ?>> serviceServerChannelManagers;

    public PubSubManager(ISubscriptionChannelFactory subFactory, IPublicationChannelFactory pubFactory,
<<<<<<< HEAD
            IServiceChannelFactory srvFactory, IServiceServerChannelFactory srvServerFactory) {
=======
            IServiceChannelFactory srvFactory, IServiceServerManager srvServerManager) {
>>>>>>> b5afc318

        this.subFactory = subFactory;
        this.pubFactory = pubFactory;
        this.srvFactory = srvFactory;
<<<<<<< HEAD
        this.srvServerFactory = srvServerFactory;
=======
        this.srvServerManager = srvServerManager;
>>>>>>> b5afc318

        pubChannelManagers = Collections.synchronizedMap(new HashMap<String, IPublicationChannel<?>>());
        subChannelManagers = Collections.synchronizedMap(new HashMap<String, ISubscriptionChannel<?>>());
        serviceChannelManagers = Collections.synchronizedMap(new HashMap<String, IServiceChannel<?, ?>>());
        serviceServerChannelManagers = Collections.synchronizedMap(new HashMap<String, IServiceServerChannel<?, ?>>());
    }

    /**
     * Get access to an IService instance
     *
     * @param topicUrl A URL identifying the ROS topic for the desired service
     * @param type     The string identifier of the message type
     * @param <T>      Type parameter for the request message
     * @param <S>      Type parameter for the response message
     * @return An IService instance that can call the service
     */
    @Override
    @SuppressWarnings("unchecked")
    public <T, S> IService<T, S> getServiceForTopic(String topicUrl, String type) throws TopicNotFoundException {
        synchronized (serviceChannelManagers) {
            if (serviceChannelManagers.containsKey(topicUrl)) {
                return (IService<T, S>) serviceChannelManagers.get(topicUrl).getService();
            } else {
                IServiceChannel<T, S> mgr = srvFactory.newServiceChannel(topicUrl, type);
                serviceChannelManagers.put(topicUrl, mgr);
                return mgr.getService();
            }
        }
    }

    /**
     * Get access to an ISubscriber instance
     *
     * @param topicUrl A URL identifying the ROS topic for the subscription
     * @param type     The string identifier of the message type
     * @param <T>      Type parameter of the topic message
     * @return An ISubscriber instance that has subscription access to the topic
     */
    @Override
    @SuppressWarnings("unchecked")
    public <T> ISubscriber<T> getSubscriberForTopic(String topicUrl, String type) {
        synchronized (subChannelManagers) {
            if (subChannelManagers.containsKey(topicUrl) && subChannelManagers.get(topicUrl).isOpen()) {
                return (ISubscriber<T>) subChannelManagers.get(topicUrl).getSubscriber();
            } else {
                ISubscriptionChannel<T> mgr = subFactory.newSubscriptionChannel(topicUrl, type);
                subChannelManagers.put(topicUrl, mgr);
                return mgr.getSubscriber();
            }
        }
    }

    /**
     * Get access to an IPublisher instance
     *
     * @param topicUrl A URL identifying the ROS topic for the publication
     * @param type     The string identifier of the message type
     * @param <T>      Type parameter of the topic message
     * @return An IPublisher instance that has publish access to the topic
     */
    @Override
    @SuppressWarnings("unchecked")
    public <T> IPublisher<T> getPublisherForTopic(String topicUrl, String type) {
        synchronized (pubChannelManagers) {
            if (pubChannelManagers.containsKey(topicUrl) && pubChannelManagers.get(topicUrl).isOpen()) {
                return (IPublisher<T>) pubChannelManagers.get(topicUrl).getPublisher();
            } else {
                IPublicationChannel<T> mgr = pubFactory.newPublicationChannel(topicUrl, type);
                pubChannelManagers.put(topicUrl, mgr);
                return mgr.getPublisher();
            }
        }
    }
<<<<<<< HEAD

    /**
     * Get access to an IServiceServer instance
=======
    
    /**
     * Create an IServiceServer instance
>>>>>>> b5afc318
     *
     * @param topicUrl A URL identifying the ROS service name
     * @param type     The string identifier of the message type
     * @param <T>      Type parameter of the service request message
     * @param <S>      Type parameter of the service response message
<<<<<<< HEAD
     * @return An IServiceServer 
     */
    @Override
    @SuppressWarnings("unchecked")
	public <T, S> IServiceServer<T, S> getServiceServerForTopic(String topicUrl, String type,
			OnServiceRequestCallback<T, S> callback) {
            synchronized (serviceServerChannelManagers) {
                if (serviceServerChannelManagers.containsKey(topicUrl) && serviceServerChannelManagers.get(topicUrl).isOpen()) {
                    throw new IllegalArgumentException("Requested server for service: " + topicUrl + " is already allocated");
                } else {
                    IServiceServerChannel<T, S> channel = srvServerFactory.newServiceServerChannel(topicUrl, type, callback);
                    serviceServerChannelManagers.put(topicUrl, channel);
                    return channel.getServiceServer();
                }
            }
=======
     */
    @Override
    @SuppressWarnings("unchecked")
	public <T, S> void createServiceServerForTopic(String topicUrl, String type,
        OnServiceRequestCallback<T, S> callback) {
        // Create the service
        srvServerManager.createServiceServerForTopic(topicUrl, type, callback);
>>>>>>> b5afc318
	}
}<|MERGE_RESOLUTION|>--- conflicted
+++ resolved
@@ -43,36 +43,22 @@
     protected ISubscriptionChannelFactory subFactory;
     protected IPublicationChannelFactory pubFactory;
     protected IServiceChannelFactory srvFactory;
-<<<<<<< HEAD
-    protected IServiceServerChannelFactory srvServerFactory;
-=======
     protected IServiceServerManager srvServerManager;
->>>>>>> b5afc318
     protected Map<String, IPublicationChannel<?>> pubChannelManagers;
     protected Map<String, ISubscriptionChannel<?>> subChannelManagers;
     protected Map<String, IServiceChannel<?, ?>> serviceChannelManagers;
-    protected Map<String, IServiceServerChannel<?, ?>> serviceServerChannelManagers;
 
     public PubSubManager(ISubscriptionChannelFactory subFactory, IPublicationChannelFactory pubFactory,
-<<<<<<< HEAD
-            IServiceChannelFactory srvFactory, IServiceServerChannelFactory srvServerFactory) {
-=======
             IServiceChannelFactory srvFactory, IServiceServerManager srvServerManager) {
->>>>>>> b5afc318
 
         this.subFactory = subFactory;
         this.pubFactory = pubFactory;
         this.srvFactory = srvFactory;
-<<<<<<< HEAD
-        this.srvServerFactory = srvServerFactory;
-=======
         this.srvServerManager = srvServerManager;
->>>>>>> b5afc318
 
         pubChannelManagers = Collections.synchronizedMap(new HashMap<String, IPublicationChannel<?>>());
         subChannelManagers = Collections.synchronizedMap(new HashMap<String, ISubscriptionChannel<?>>());
         serviceChannelManagers = Collections.synchronizedMap(new HashMap<String, IServiceChannel<?, ?>>());
-        serviceServerChannelManagers = Collections.synchronizedMap(new HashMap<String, IServiceServerChannel<?, ?>>());
     }
 
     /**
@@ -141,37 +127,14 @@
             }
         }
     }
-<<<<<<< HEAD
-
-    /**
-     * Get access to an IServiceServer instance
-=======
     
     /**
      * Create an IServiceServer instance
->>>>>>> b5afc318
      *
      * @param topicUrl A URL identifying the ROS service name
      * @param type     The string identifier of the message type
      * @param <T>      Type parameter of the service request message
      * @param <S>      Type parameter of the service response message
-<<<<<<< HEAD
-     * @return An IServiceServer 
-     */
-    @Override
-    @SuppressWarnings("unchecked")
-	public <T, S> IServiceServer<T, S> getServiceServerForTopic(String topicUrl, String type,
-			OnServiceRequestCallback<T, S> callback) {
-            synchronized (serviceServerChannelManagers) {
-                if (serviceServerChannelManagers.containsKey(topicUrl) && serviceServerChannelManagers.get(topicUrl).isOpen()) {
-                    throw new IllegalArgumentException("Requested server for service: " + topicUrl + " is already allocated");
-                } else {
-                    IServiceServerChannel<T, S> channel = srvServerFactory.newServiceServerChannel(topicUrl, type, callback);
-                    serviceServerChannelManagers.put(topicUrl, channel);
-                    return channel.getServiceServer();
-                }
-            }
-=======
      */
     @Override
     @SuppressWarnings("unchecked")
@@ -179,6 +142,5 @@
         OnServiceRequestCallback<T, S> callback) {
         // Create the service
         srvServerManager.createServiceServerForTopic(topicUrl, type, callback);
->>>>>>> b5afc318
 	}
 }