/*
 * Copyright (C) 2017 LEIDOS.
 *
 * Licensed under the Apache License, Version 2.0 (the "License"); you may not
 * use this file except in compliance with the License. You may obtain a copy of
 * the License at
 *
 * http://www.apache.org/licenses/LICENSE-2.0
 *
 * Unless required by applicable law or agreed to in writing, software
 * distributed under the License is distributed on an "AS IS" BASIS, WITHOUT
 * WARRANTIES OR CONDITIONS OF ANY KIND, either express or implied. See the
 * License for the specific language governing permissions and limitations under
 * the License.
 */

package gov.dot.fhwa.saxton.carma.guidance.arbitrator;

import cav_msgs.Route;
import cav_msgs.RouteSegment;
import cav_msgs.RouteState;
import com.google.common.util.concurrent.AtomicDouble;
import geometry_msgs.TwistStamped;
import gov.dot.fhwa.saxton.carma.guidance.ArbitratorService;
import gov.dot.fhwa.saxton.carma.guidance.GuidanceAction;
import gov.dot.fhwa.saxton.carma.guidance.GuidanceCommands;
import gov.dot.fhwa.saxton.carma.guidance.GuidanceComponent;
import gov.dot.fhwa.saxton.carma.guidance.GuidanceState;
import gov.dot.fhwa.saxton.carma.guidance.GuidanceStateMachine;
import gov.dot.fhwa.saxton.carma.guidance.IStateChangeListener;
import gov.dot.fhwa.saxton.carma.guidance.TrajectoryExecutor;
import gov.dot.fhwa.saxton.carma.guidance.arbitrator.TrajectoryPlanningResponse.PlanningRequest;
import gov.dot.fhwa.saxton.carma.guidance.maneuvers.IManeuver;
import gov.dot.fhwa.saxton.carma.guidance.maneuvers.LongitudinalManeuver;
import gov.dot.fhwa.saxton.carma.guidance.maneuvers.ManeuverType;
import gov.dot.fhwa.saxton.carma.guidance.plugins.CruisingPlugin;
import gov.dot.fhwa.saxton.carma.guidance.plugins.IPlugin;
import gov.dot.fhwa.saxton.carma.guidance.plugins.PluginManager;
import gov.dot.fhwa.saxton.carma.guidance.pubsub.IPubSubService;
import gov.dot.fhwa.saxton.carma.guidance.pubsub.ISubscriber;
import gov.dot.fhwa.saxton.carma.guidance.pubsub.OnMessageCallback;
import gov.dot.fhwa.saxton.carma.guidance.trajectory.GlobalSpeedLimitConstraint;
import gov.dot.fhwa.saxton.carma.guidance.trajectory.LocalSpeedLimitConstraint;
import gov.dot.fhwa.saxton.carma.guidance.trajectory.OnTrajectoryProgressCallback;
import gov.dot.fhwa.saxton.carma.guidance.trajectory.Trajectory;
import gov.dot.fhwa.saxton.carma.guidance.trajectory.TrajectoryValidationConstraint;
import gov.dot.fhwa.saxton.carma.guidance.trajectory.TrajectoryValidator;

import org.ros.exception.RosRuntimeException;
import org.ros.node.ConnectedNode;
import org.ros.node.parameter.ParameterTree;
import java.lang.reflect.Constructor;
import java.util.ArrayList;
import java.util.List;
import java.util.concurrent.atomic.AtomicBoolean;
import java.util.concurrent.atomic.AtomicReference;

/**
 * Guidance package Arbitrator component
 * <p>
 * Runs inside the GuidanceMain class's executor and prompts the Guidance.Plugins
 * to plan trajectories for the vehicle to execute.
 */
public class Arbitrator extends GuidanceComponent
    implements ArbitratorService, IStateChangeListener, ArbitratorStateChangeListener {
  protected ArbitratorStateMachine arbitratorStateMachine = new ArbitratorStateMachine();
  protected ISubscriber<RouteState> routeStateSubscriber;
  protected ISubscriber<TwistStamped> twistSubscriber;
  protected AtomicReference<GuidanceState> state;
  protected PluginManager pluginManager;
  protected IPlugin lateralPlugin;
  protected List<IPlugin> longitudinalPlugins = new ArrayList<>();
  protected CruisingPlugin cruisingPlugin;
  protected AtomicBoolean receivedDtdUpdate = new AtomicBoolean(false);
  protected AtomicDouble downtrackDistance = new AtomicDouble(0.0);
  protected AtomicDouble currentSpeed = new AtomicDouble(0.0);
  protected double replanTriggerPercent = 0.75;
  protected double complexTrajectoryReplanTriggerPercent = 0.95;
  protected double minimumTrajectoryLength = 50.0;
  protected double planningWindow = 0.0;
  protected double planningWindowGrowthFactor = 0.0;
  protected double planningWindowShrinkFactor = 0.0;
  protected double planningWindowSnapThreshold = 20.0;
  protected double postComplexSteadyingDuration = 2.0;
  protected int numAcceptableFailures = 0;
  protected Trajectory trajectory = null;
  protected TrajectoryValidator trajectoryValidator;
  protected TrajectoryExecutor trajectoryExecutor;
  protected String lateralPluginName = "NoOp Plugin";
  protected List<String> longitudinalPluginNames = new ArrayList<>();
  protected ISubscriber<Route> routeSub;
  protected AtomicDouble routeLength = new AtomicDouble(-1.0);
  protected AtomicReference<Route> currentRoute = new AtomicReference<>();
  protected AtomicBoolean routeRecvd = new AtomicBoolean(false);
  protected static final long SLEEP_DURATION_MILLIS = 100;
  protected static final double TRAJ_SIZE_WARNING = 50.0;

  public Arbitrator(GuidanceStateMachine stateMachine, IPubSubService iPubSubService, ConnectedNode node,
      PluginManager pluginManager, TrajectoryExecutor trajectoryExecutor) {
    super(stateMachine, iPubSubService, node);
    this.pluginManager = pluginManager;
    this.trajectoryValidator = new TrajectoryValidator();
    this.trajectoryExecutor = trajectoryExecutor;
    jobQueue.add(this::onStartup);
    arbitratorStateMachine.registerStateChangeListener(this);
    stateMachine.registerStateChangeListener(this);

  }

  /**
   * Instantiate a list of constraint classes into live objects
   * @param classes The list of classes which implement {@link TrajectoryValidationConstraint}
   * @return A list containing instantiated TrajectoryValidationConstraint instances where the instantiation was successful
   */
  protected List<TrajectoryValidationConstraint> instantiateConstraints(
      List<Class<? extends TrajectoryValidationConstraint>> classes) {
    List<TrajectoryValidationConstraint> constraintInstances = new ArrayList<>();
    for (Class<? extends TrajectoryValidationConstraint> constraintClass : classes) {
      try {
        Constructor<? extends TrajectoryValidationConstraint> constraintCtor = constraintClass.getConstructor();

        // TODO: This is brittle, depends on convention of having a constructor taking no arguments
        TrajectoryValidationConstraint constraintInstance = constraintCtor.newInstance();
        log.info("Guidance.Arbitrator instantiated new TrajectoryValidationConstraint instance: "
            + constraintClass.getCanonicalName());

        constraintInstances.add(constraintInstance);
      } catch (Exception e) {
        log.error("Unable to instantiate: " + constraintClass.getCanonicalName(), e);
      }
    }

    return constraintInstances;
  }

  @Override
  public void onStartup() {
    log.info("STARTUP", "Arbitrator running!");
    routeStateSubscriber = pubSubService.getSubscriberForTopic("route_state", RouteState._TYPE);
    routeStateSubscriber.registerOnMessageCallback((msg) -> {
        log.info("Received RouteState:" + msg);
        downtrackDistance.set(msg.getDownTrack());
        receivedDtdUpdate.set(true);
    });

    ParameterTree ptree = node.getParameterTree();
    replanTriggerPercent = ptree.getDouble("~arbitrator_replan_threshold", 0.75);
    planningWindow = ptree.getDouble("~initial_planning_window", 10.0);
    planningWindowGrowthFactor = ptree.getDouble("~planning_window_growth_factor", 1.0);
    planningWindowShrinkFactor = ptree.getDouble("~planning_window_shrink_factor", 1.0);
    numAcceptableFailures = ptree.getInteger("~trajectory_planning_max_attempts", 3);
    longitudinalPluginNames = (List<String>) ptree.getList("~arbitrator_longitudinal_plugins");
    lateralPluginName = ptree.getString("~arbitrator_lateral_plugin");
    planningWindowSnapThreshold = ptree.getDouble("~planning_window_snap_threshold", 20.0);
    postComplexSteadyingDuration = ptree.getDouble("~post_complex_trajectory_steadying_period", 2.0);
    double configuredSpeedLimit = ptree.getDouble("~trajectory_speed_limit", GuidanceCommands.MAX_SPEED_CMD_M_S);

    routeSub = pubSubService.getSubscriberForTopic("route", Route._TYPE);
    routeSub.registerOnMessageCallback(new OnMessageCallback<Route>() {
      @Override
      public void onMessage(Route msg) {
        if (!routeRecvd.get()) {
          log.info("Arbitrator now using LocalSpeedLimit constraint for route " + msg.getRouteName());
          trajectoryValidator.addValidationConstraint(new LocalSpeedLimitConstraint(msg));
          routeRecvd.set(true);
          currentRoute.set(msg);

          double length = 0.0;
          for (RouteSegment segment : msg.getSegments()) {
            length += segment.getLength();
          }
          routeLength.set(length);
          log.info("Computed total route length to be " + routeLength.get());
        }
      }
    });

    // Instantiate the configured constraints and register them with the
    // TrajectoryValidator
    List<String> constraintNames = (List<String>) ptree.getList("~trajectory_constraints");
    List<Class<? extends TrajectoryValidationConstraint>> constraintClasses = new ArrayList<>();
    for (String className : constraintNames) {
      try {
        constraintClasses.add((Class<? extends TrajectoryValidationConstraint>) Class.forName(className));
      } catch (Exception e) {
        log.warn("STARTUP", "Unable to get Class object for name: " + className);
      }
    }

    List<TrajectoryValidationConstraint> constraints = instantiateConstraints(constraintClasses);
    constraints.add(new GlobalSpeedLimitConstraint(configuredSpeedLimit));
    log.info("Arbitrator using GlobalSpeedLimitConstraint with limit: " + configuredSpeedLimit + " m/s");

    for (TrajectoryValidationConstraint tvc : constraints) {
      trajectoryValidator.addValidationConstraint(tvc);
      log.info("STARTUP", "Aribtrator using TrajectoryValidationConstraint: " + tvc.getClass().getSimpleName());
    }

    twistSubscriber = pubSubService.getSubscriberForTopic("velocity", TwistStamped._TYPE);
    twistSubscriber.registerOnMessageCallback((msg) -> {
        currentSpeed.set(msg.getTwist().getLinear().getX());
    });

    currentState.set(GuidanceState.STARTUP);
  }

  @Override
  public void onSystemReady() {
    currentState.set(GuidanceState.DRIVERS_READY);
  }

  @Override
  public void onRouteActive() {
    // For now, find the configured lateral and longitudinal plugins
    for (IPlugin plugin : pluginManager.getRegisteredPlugins()) {
      if (plugin.getVersionInfo().componentName().equals(lateralPluginName)) {
        setLateralPlugin(plugin);
      }

      if (plugin instanceof CruisingPlugin) {
        setCruisingPlugin((CruisingPlugin) plugin);
      }
    }

<<<<<<< HEAD
    for (String name : longitudinalPluginNames) {
      for (IPlugin p : pluginManager.getRegisteredPlugins()) {
        if (p.getVersionInfo().componentName().equals(name)) {
          setLongitudinalPlugin(p);
        }
      }
=======
        log.info("PLUGIN", "Arbitrator using plugins: [" + lateralPluginName + pluginList + "]");
        
        currentState.set(GuidanceState.INACTIVE);
>>>>>>> f32ef565
    }

    if (lateralPlugin == null || longitudinalPlugins.isEmpty()) {
      exceptionHandler.handleException("Arbitrator unable to locate the configured and required plugins!",
          new RosRuntimeException("No plugins"));
    }

    String pluginList = "";
    for (IPlugin p : longitudinalPlugins) {
      pluginList += ", " + p.getVersionInfo().componentName();
    }

    log.info("PLUGIN", "Arbitrator using plugins: [" + lateralPluginName + pluginList + "]");

    currentState.set(GuidanceState.ACTIVE);
  }

  @Override
  public void onEngaged() {
    arbitratorStateMachine.processEvent(ArbitratorEvent.INITIALIZE);
    currentState.set(GuidanceState.ENGAGED);
  }

  @Override
  public void onCleanRestart() {
    arbitratorStateMachine.processEvent(ArbitratorEvent.CLEAN_RESTART);
    // Reset member variables
    lateralPlugin = null;
    cruisingPlugin = null;
    longitudinalPlugins.clear();
    trajectory = null;
    planningWindow = node.getParameterTree().getDouble("~initial_planning_window", 10.0);
    currentState.set(GuidanceState.DRIVERS_READY);
  }

  @Override
  public String getComponentName() {
    return "Guidance.Arbitrator";
  }

  protected void setLateralPlugin(IPlugin plugin) {
    lateralPlugin = plugin;
  }

  protected void setLongitudinalPlugin(IPlugin plugin) {
    longitudinalPlugins.add(plugin);
  }

  protected void setCruisingPlugin(CruisingPlugin plugin) {
    cruisingPlugin = plugin;
  }

  /**
   * Compute the endpoint of the trajectory starting at trajectoryStart.
   * <p>
   * Snaps the end of the trajectory to the end of route segments within planningWindowSnapThreshold
   * of the end of the planning window.
   * Also ensures that the trajectory does not exceed the route length
   * 
   * @param trajectoryStart the start point of the desired trajectory
   * @return The end of the trajectory adjusted as described above
   */
  private double getNextTrajectoryEndpoint(double trajectoryStart) {
    double trajectoryEnd = trajectoryStart + planningWindow;

    // Examine our current route to determine if there is an acceptable segment to snap to
    if (routeLength.get() > 0.0) {
      double dtdAccum = 0.0;
      for (RouteSegment segment : currentRoute.get().getSegments()) {
        dtdAccum += segment.getLength();

        if (dtdAccum > trajectoryEnd) {
          if (Math.abs(dtdAccum - trajectoryEnd) < planningWindowSnapThreshold) {
            trajectoryEnd = dtdAccum;
          } else {
            break;
          }
        }
      }

      trajectoryEnd = Math.min(routeLength.get(), trajectoryEnd);
    }

    return trajectoryEnd;
  }

  protected void increasePlanningWindow() {
    planningWindow *= planningWindowGrowthFactor;
  }

  protected void decreasePlanningWindow() {
    planningWindow *= planningWindowShrinkFactor;
    planningWindow = Math.max(planningWindow, minimumTrajectoryLength);
  }

  protected Trajectory planTrajectory(double trajectoryStart, double trajectoryEnd) {
    long planningStart = System.currentTimeMillis();
    log.info("Arbitrator planning new trajectory spanning [" + trajectoryStart + ", " + trajectoryEnd + ")");

    if (trajectoryEnd - trajectoryStart < TRAJ_SIZE_WARNING) {
      log.warn("Trajectory planned smaller than " + TRAJ_SIZE_WARNING + ". Maneuvers may not have space to complete.");
    }

    Trajectory out = null;
    planningLoop: for (int failures = 0; failures < numAcceptableFailures; failures++) {
      Trajectory traj = new Trajectory(trajectoryStart, trajectoryEnd);
      double expectedEntrySpeed = 0.0;
      if (trajectory != null) {
        if (trajectory.getComplexManeuver() != null) {
          expectedEntrySpeed = currentSpeed.get();
        } else {
          List<LongitudinalManeuver> lonManeuvers = trajectory.getLongitudinalManeuvers();
          LongitudinalManeuver lastManeuver = lonManeuvers.get(lonManeuvers.size() - 1);
          expectedEntrySpeed = lastManeuver.getTargetSpeed();
        }
      } else {
        expectedEntrySpeed = currentSpeed.get();
      }

      lateralPlugin.planTrajectory(traj, expectedEntrySpeed);

      // Use temp list to allow for modification
      List<IPlugin> tmpPlugins = new ArrayList<>(longitudinalPlugins);
      for (IPlugin p : tmpPlugins) {
        if (p.getActivation() && p.getAvailability()) {
          log.info("Allowing plugin: " + p.getVersionInfo().componentName() + " to plan trajectory.");
          TrajectoryPlanningResponse resp = p.planTrajectory(traj, expectedEntrySpeed);

          // Process the plugin's requests
          if (!resp.getRequests().isEmpty()) {
            // Update downtrack end of trajectory if requested
            if (resp.getProposedTrajectoryEnd().isPresent()) {
              double proposedEndDistance = resp.getProposedTrajectoryEnd().get();
              trajectoryEnd = Math.max(proposedEndDistance, trajectoryEnd);
              log.info("Candidate trajectory #" + (failures + 1) + " Plugin: " + p.getVersionInfo().componentName()
                  + " requested extended trajectory to " + trajectoryEnd);
            }

            // Sleep for replan delay if requested
            final int numFails = failures; // Copy into final var so lambda can read it
            resp.getProposedReplanDelay().ifPresent((delay) -> {
              log.info("Candidate trajectory #" + (numFails + 1) + " Plugin: " + p.getVersionInfo().componentName()
                  + " requested to delay planning for " + delay + " ms");

              try {
                Thread.sleep(delay);
              } catch (InterruptedException e) {
                Thread.currentThread().interrupt();
              }
            });

            // Promote the plugin to the top of the line for the next iteration
            if (resp.higherPriorityRequested()) {
              log.info("Candidate trajectory #" + (failures + 1) + " Plugin: " + p.getVersionInfo().componentName()
                  + " requested higher priority");
              longitudinalPlugins.remove(p);
              longitudinalPlugins.add(0, p);
            }

            // Increment planning failures and skip to next iteration of outer loop
            failures++;
            continue planningLoop; // Jump back to loop labled "planningLoop"
          }
        }
      }

      if (trajectoryValidator.validate(traj)) {
        out = traj;
        break;
      }
      log.warn("Candidate trajectory #" + (failures + 1) + " failed validation.");
    }

    if (out == null) {
      exceptionHandler.handleException(
          "Arbitrator unable to plan valid trajectory after " + numAcceptableFailures + " attempts!",
          new RosRuntimeException("Unable to plan trajectory"));
    }

    long planningEnd = System.currentTimeMillis();
    log.info("New trajectory planned in " + (planningEnd - planningStart) + " ms. Planning finished at "
        + trajectoryExecutor.getTrajectoryCompletionPct() + "%");

    return out;
  }

  /**
   * Job queue task for performing the planning of the first Trajectory
   */
  private void initialPlan() {
    log.info("Arbitrator performing initial trajectory planning");
    // Wait until we've received a downtrack distance update to try to plan our first trajectory
    if (!receivedDtdUpdate.get()) {
      log.info("Arbitrator waiting for DTD update from Route...");
      try {
        Thread.sleep(1000);
      } catch (InterruptedException e) {
      }
    }

    double trajectoryStart = downtrackDistance.get();
    trajectory = planTrajectory(downtrackDistance.get(), getNextTrajectoryEndpoint(trajectoryStart));
    trajectoryExecutor.registerOnTrajectoryProgressCallback(replanTriggerPercent, (pct) -> {
      if (trajectoryExecutor.getCurrentTrajectory() != null
          && trajectoryExecutor.getCurrentTrajectory().getComplexManeuver() != null) {
        OnTrajectoryProgressCallback complexReplanCallback = new OnTrajectoryProgressCallback() {
          @Override
          public void onProgress(double pct) {
            // Ensure we're only called once
            trajectoryExecutor.unregisterOnTrajectoryProgressCallback(this);

            // Trigger the replan
            arbitratorStateMachine.processEvent(ArbitratorEvent.COMPLEX_TRAJECTORY_COMPLETION_ALERT);
          }
        };

        // Schedule this to execute closer to the end of the complex trajectory
        trajectoryExecutor.registerOnTrajectoryProgressCallback(complexTrajectoryReplanTriggerPercent,
            complexReplanCallback);
      } else {
        arbitratorStateMachine.processEvent(ArbitratorEvent.TRAJECTORY_COMPLETION_ALERT);
      }
    });

    trajectoryExecutor.runTrajectory(trajectory);
    arbitratorStateMachine.processEvent(ArbitratorEvent.FINISHED_TRAJECTORY_PLANNING);
  }

  /**
   * Job queue task for performing replanning after successful completion of the
   * previous trajectory
   */
  private void normalReplan() {
    log.info("Arbitrator running normal replanning process");
    if (downtrackDistance.get() < routeLength.get()) {
      increasePlanningWindow();

      Trajectory currentTrajectory = trajectoryExecutor.getCurrentTrajectory();

      double trajectoryStart = Math.max(downtrackDistance.get(), currentTrajectory.getEndLocation());
      double trajectoryEnd = getNextTrajectoryEndpoint(trajectoryStart);

      trajectory = planTrajectory(trajectoryStart, trajectoryEnd);
      trajectoryExecutor.runTrajectory(trajectory);
      arbitratorStateMachine.processEvent(ArbitratorEvent.FINISHED_TRAJECTORY_PLANNING);
    } else {
      log.warn("Arbitrator has detected route completion, but Guidance has not yet received ROUTE_COMPLETE");
    }
  }

  /**
   * Job queue task for performing replanning after the execution of a complex maneuver
   * <p>
   * Plans temporary steadying trajectory for a configured duration then replans as usual
   */
  private void complexTrajectoryReplan() {
    log.info("Arbitrator replanning trajectory after complex maneuver execution");
    if (downtrackDistance.get() < routeLength.get()) {
      increasePlanningWindow();

      Trajectory currentTrajectory = trajectoryExecutor.getCurrentTrajectory();

      double steadyingTrajectoryStart = Math.max(downtrackDistance.get(), currentTrajectory.getEndLocation());
      double steadyingTrajectoryEnd = steadyingTrajectoryStart + (postComplexSteadyingDuration * currentSpeed.get());
      Trajectory steadyingTrajectory = new Trajectory(steadyingTrajectoryStart, steadyingTrajectoryEnd);

      cruisingPlugin.planTrajectory(steadyingTrajectory, currentSpeed.get());
      trajectoryExecutor.runTrajectory(steadyingTrajectory);
      trajectory = steadyingTrajectory;

      // Begin normal trajectory replanning immediately
      normalReplan();
    } else {
      log.warn("Arbitrator has detected route completion, but Guidance has not yet received ROUTE_COMPLETE");
    }

  }

  /**
   * Job queue task for replanning after the Tracking component has notified us of
   * trajectory failure.
   */
  private void failedTrajectoryReplan() {
    log.info("Arbitrator replanning trajectory because of failed execution!");
    if (downtrackDistance.get() < routeLength.get()) {
      decreasePlanningWindow();

      double trajectoryStart = downtrackDistance.get();
      double trajectoryEnd = getNextTrajectoryEndpoint(trajectoryStart);

      trajectory = planTrajectory(trajectoryStart, trajectoryEnd);
      trajectoryExecutor.abortTrajectory();
      trajectoryExecutor.runTrajectory(trajectory);
      arbitratorStateMachine.processEvent(ArbitratorEvent.FINISHED_TRAJECTORY_PLANNING);
    } else {
      log.warn("Arbitrator has detected route completion, but Guidance has not yet received ROUTE_COMPLETE");
    }
  }

  @Override
  public void notifyTrajectoryFailure() {
    arbitratorStateMachine.processEvent(ArbitratorEvent.TRAJECTORY_FAILED_EXECUTION);
  }

  @Override
  public void onStateChange(ArbitratorState newState) {
    switch (newState) {
    case INITIAL_PLANNING:
      jobQueue.add(this::initialPlan);
      break;
    case AWAITING_REPLAN:
      // Don't submit anything to the job queue
      break;
    case NORMAL_REPLANNING:
      jobQueue.add(this::normalReplan);
      break;
    case REPLAN_AFTER_COMPLEX_TRAJECTORY:
      jobQueue.add(this::complexTrajectoryReplan);
      break;
    case REPLAN_DUE_TO_FAILED_TRAJECTORY:
      jobQueue.add(this::failedTrajectoryReplan);
      break;
    case INIT:
      // Dont submit anything to the job queue
      break;
    default:
      throw new IllegalStateException("Unrecognized arbitrator state detected!");
    }
  }

  @Override
  public void onStateChange(GuidanceAction action) {
    log.debug("GUIDANCE_STATE", getComponentName() + " received action: " + action);
    switch (action) {
    case INTIALIZE:
      jobQueue.add(this::onSystemReady);
      break;
    case ACTIVATE:
      jobQueue.add(this::onRouteActive);
      break;
    case ENGAGE:
      jobQueue.add(this::onEngaged);
      break;
    case SHUTDOWN:
      jobQueue.add(this::onShutdown);
      break;
    case RESTART:
      jobQueue.add(this::onCleanRestart);
      break;
    default:
      throw new RosRuntimeException(getComponentName() + "received unknow instruction from guidance state machine.");
    }
  }

  @Override
  public IManeuver getCurrentlyExecutingManeuver(ManeuverType maneuverType) {
    // For lack of a better place to put this (barring expanding a whole new abstraction into the PluginAPI) this is where
    // this functionality landed. Eventually this should be migrated into some kind of TrajectoryExecutor service of some
    // description. But it's needed for SpeedHarm ASAP and that system will take time to design because that's not a
    // functionality that can be exposed without some thought.

    // TODO: Move this somewhere better
    switch (maneuverType) {
    case COMPLEX:
      return trajectoryExecutor.getCurrentComplexManeuver();
    case LONGITUDINAL:
      return trajectoryExecutor.getCurrentLongitudinalManeuver();
    case LATERAL:
      return trajectoryExecutor.getCurrentLateralManeuver();
    default:
      return null;
    }
  }
}<|MERGE_RESOLUTION|>--- conflicted
+++ resolved
@@ -222,18 +222,12 @@
       }
     }
 
-<<<<<<< HEAD
     for (String name : longitudinalPluginNames) {
       for (IPlugin p : pluginManager.getRegisteredPlugins()) {
         if (p.getVersionInfo().componentName().equals(name)) {
           setLongitudinalPlugin(p);
         }
       }
-=======
-        log.info("PLUGIN", "Arbitrator using plugins: [" + lateralPluginName + pluginList + "]");
-        
-        currentState.set(GuidanceState.INACTIVE);
->>>>>>> f32ef565
     }
 
     if (lateralPlugin == null || longitudinalPlugins.isEmpty()) {
@@ -248,7 +242,7 @@
 
     log.info("PLUGIN", "Arbitrator using plugins: [" + lateralPluginName + pluginList + "]");
 
-    currentState.set(GuidanceState.ACTIVE);
+    currentState.set(GuidanceState.INACTIVE);
   }
 
   @Override
