--- conflicted
+++ resolved
@@ -97,12 +97,8 @@
     public PluginManager(GuidanceStateMachine stateMachine, IPubSubService pubSubManager, 
     IGuidanceCommands commands, IManeuverInputs maneuverInputs, RouteService routeService,
     ConnectedNode node, IMobilityRouter router, IConflictDetector conflictDetector,
-<<<<<<< HEAD
-     ITrajectoryConverter trajectoryConverter, ILightBarManager lightBarManager, TrackingService trackingService, V2IService v2iService) {
-=======
      ITrajectoryConverter trajectoryConverter, ILightBarManager lightBarManager,
-     TrackingService trackingService, ITimeProvider timeProvider) {
->>>>>>> a3a26f96
+     TrackingService trackingService, V2IService v2iService, ITimeProvider timeProvider) {
         super(stateMachine, pubSubManager, node);
         this.executor = new PluginExecutor();
 
@@ -112,12 +108,8 @@
                 pubSubService, 
                 new RosParameterSource(node.getParameterTree()), 
                 new ManeuverPlanner(commands, maneuverInputs), 
-<<<<<<< HEAD
-                routeService, router , conflictDetector, trajectoryConverter, lightBarManager, trackingService, v2iService);
-=======
                 routeService, router , conflictDetector, trajectoryConverter, lightBarManager,
-                trackingService, timeProvider);
->>>>>>> a3a26f96
+                trackingService, v2iService, timeProvider);
     }
 
     /**
@@ -138,11 +130,8 @@
                 pluginServiceLocator.getTrajectoryConverter(),
                 pluginServiceLocator.getLightBarManager(),
                 pluginServiceLocator.getTrackingService(),
-<<<<<<< HEAD
-                pluginServiceLocator.getV2IService());
-=======
+                pluginServiceLocator.getV2IService(),
                 pluginServiceLocator.getTimeProvider());
->>>>>>> a3a26f96
         jobQueue.add(this::onStartup);
         stateMachine.registerStateChangeListener(this);
     }
