/*
 * Copyright (C) 2018 LEIDOS.
 *
 * Licensed under the Apache License, Version 2.0 (the "License"); you may not
 * use this file except in compliance with the License. You may obtain a copy of
 * the License at
 *
 * http://www.apache.org/licenses/LICENSE-2.0
 *
 * Unless required by applicable law or agreed to in writing, software
 * distributed under the License is distributed on an "AS IS" BASIS, WITHOUT
 * WARRANTIES OR CONDITIONS OF ANY KIND, either express or implied. See the
 * License for the specific language governing permissions and limitations under
 * the License.
 */

package gov.dot.fhwa.saxton.carma.guidance;

import gov.dot.fhwa.saxton.utils.ComponentVersion;

import java.io.InputStream;
import java.util.Scanner;

public class CarmaVersion {
    private static ComponentVersion version = new ComponentVersion();

    static ComponentVersion getVersion() {

//
// =============================================================================================================================
// This is the one and only place where system level version ID information is set.  The rest of the guidance package can get
// the info from here by calling the getVersion() method. Other ROS nodes in the system can access it from guidance by
// using the get_system_version ROS service call.  Every release that external stakeholders will see (preferably
// every internal build as well) must have a unique ID (combination of major/intermediate/minor/build).
// =============================================================================================================================
//

        String name =       "Carma Platform";
        int major =         2;
<<<<<<< HEAD
        int intermediate =  6;
<<<<<<< HEAD
        int minor =         8;
=======
        int minor =         9;
>>>>>>> develop
=======
        int intermediate =  7;
        int minor =         2;
>>>>>>> f0e2b992
        // Don't touch this, automatically updated
        int build = 0;
        String suffix = "";

        ClassLoader classLoader = Thread.currentThread().getContextClassLoader();
        InputStream versionFileStream = classLoader.getResourceAsStream("version");

        try (Scanner scanner = new Scanner(versionFileStream)) {
            if (scanner.hasNextLine()) {
                try {
                    build = Integer.parseInt(scanner.nextLine());
                } catch (NumberFormatException nfe) {
                    build = 0;
                }
            } else {
                build = 0;
            }

            if (scanner.hasNextLine()) {
                suffix = scanner.nextLine();
            } else {
                suffix = "VERSION-FILE-ERROR";
            }
        } 


//==============================================================================================================================


        version.setName(name);
        version.setMajorRevision(major);

        //if any one of the below items is not explicitly set it will not be displayed in the revision string.
        version.setIntermediateRevision(intermediate);
        version.setMinorRevision(minor);
        version.setBuild(build);
        version.setSuffix(suffix);

        return version;
    }
}<|MERGE_RESOLUTION|>--- conflicted
+++ resolved
@@ -37,17 +37,8 @@
 
         String name =       "Carma Platform";
         int major =         2;
-<<<<<<< HEAD
-        int intermediate =  6;
-<<<<<<< HEAD
-        int minor =         8;
-=======
-        int minor =         9;
->>>>>>> develop
-=======
         int intermediate =  7;
-        int minor =         2;
->>>>>>> f0e2b992
+        int minor =         3;
         // Don't touch this, automatically updated
         int build = 0;
         String suffix = "";
