/*
 * Copyright (C) 2018 LEIDOS.
 *
 * Licensed under the Apache License, Version 2.0 (the "License"); you may not
 * use this file except in compliance with the License. You may obtain a copy of
 * the License at
 *
 * http://www.apache.org/licenses/LICENSE-2.0
 *
 * Unless required by applicable law or agreed to in writing, software
 * distributed under the License is distributed on an "AS IS" BASIS, WITHOUT
 * WARRANTIES OR CONDITIONS OF ANY KIND, either express or implied. See the
 * License for the specific language governing permissions and limitations under
 * the License.
 */

package gov.dot.fhwa.saxton.carma.guidance.plugins;

import gov.dot.fhwa.saxton.carma.guidance.ArbitratorService;
import gov.dot.fhwa.saxton.carma.guidance.ManeuverPlanner;
<<<<<<< HEAD
import gov.dot.fhwa.saxton.carma.guidance.mobilityrouter.IMobilityRouter;
=======
import gov.dot.fhwa.saxton.carma.guidance.conflictdetector.IConflictDetector;
>>>>>>> a4363aba
import gov.dot.fhwa.saxton.carma.guidance.params.ParameterSource;
import gov.dot.fhwa.saxton.carma.guidance.pubsub.IPubSubService;
import gov.dot.fhwa.saxton.carma.guidance.util.RouteService;
import gov.dot.fhwa.saxton.carma.guidance.util.trajectoryconverter.ITrajectoryConverter;

/**
 * Service collection for the Plugin interface. Provides access to the generic, ROS agnostic interfaces
 * the plugins can use to interact with platform systems and other Guidance sub-components.
 */
public class PluginServiceLocator {
    private final ArbitratorService arbitratorService;
    private final PluginManagementService pluginManagementService;
    private final ParameterSource parameterSource;
    private final IPubSubService IPubSubService;
    private final ManeuverPlanner maneuverPlanner;
    private final RouteService routeService;
<<<<<<< HEAD
    private final IMobilityRouter mobilityRouter;

    public PluginServiceLocator(ArbitratorService arbitratorService,
        PluginManagementService pluginManagementService, IPubSubService iPubSubService,
        ParameterSource parameterSource, ManeuverPlanner maneuverPlanner, RouteService routeService, IMobilityRouter mobilityRouter) {
=======
    private final IConflictDetector conflictDetector;
    private final ITrajectoryConverter trajectoryConverter;

    public PluginServiceLocator(ArbitratorService arbitratorService,
        PluginManagementService pluginManagementService, IPubSubService iPubSubService,
        ParameterSource parameterSource, ManeuverPlanner maneuverPlanner, RouteService routeService,
        IConflictDetector conflictDetector, ITrajectoryConverter trajectoryConverter) {
>>>>>>> a4363aba
        this.arbitratorService = arbitratorService;
        this.IPubSubService = iPubSubService;
        this.pluginManagementService = pluginManagementService;
        this.parameterSource = parameterSource;
        this.maneuverPlanner = maneuverPlanner;
        this.routeService = routeService;
<<<<<<< HEAD
        this.mobilityRouter = mobilityRouter;
=======
        this.conflictDetector = conflictDetector;
        this.trajectoryConverter = trajectoryConverter;
>>>>>>> a4363aba
    }

    /**
     * Get the ArbitratorService instance available to the plugins
     */
    public ArbitratorService getArbitratorService() {
        return arbitratorService;
    }

    /**
     * Get the PluginManagementService instance available to the plugins
     */
    public PluginManagementService getPluginManagementService() {
        return pluginManagementService;
    }

    /**
     * Get the PubSubService instance available to the plugins
     */
    public IPubSubService getPubSubService() {
        return IPubSubService;
    }

    /**
     * Get the {@link ParameterSource} instance available to the plugins
     */
    public ParameterSource getParameterSource() {
        return parameterSource;
    }

    /**
     * Get the {@link ManeuverPlanner} instance available to the plugins
     */
    public ManeuverPlanner getManeuverPlanner() {
        return maneuverPlanner;
    }

    /**
     * Get the {@link RouteService} instance available to the plugins.
     */
    public RouteService getRouteService() {
        return routeService;
    }

    /**
<<<<<<< HEAD
     * Get the {@link MobilityRouter} instance available to the plugins.
     */
    public IMobilityRouter getMobilityRouter() {
        return mobilityRouter;
=======
     * Get the {@link IConflictDetector} instance available to the plugins
     */
    public IConflictDetector getConflictDetector() {
        return conflictDetector;
    }

    /**
     * Get the {@link ITrajectoryConverter} instance available to the plugins
     */
    public ITrajectoryConverter getTrajectoryConverter() {
        return trajectoryConverter;
>>>>>>> a4363aba
    }
}<|MERGE_RESOLUTION|>--- conflicted
+++ resolved
@@ -18,11 +18,8 @@
 
 import gov.dot.fhwa.saxton.carma.guidance.ArbitratorService;
 import gov.dot.fhwa.saxton.carma.guidance.ManeuverPlanner;
-<<<<<<< HEAD
 import gov.dot.fhwa.saxton.carma.guidance.mobilityrouter.IMobilityRouter;
-=======
 import gov.dot.fhwa.saxton.carma.guidance.conflictdetector.IConflictDetector;
->>>>>>> a4363aba
 import gov.dot.fhwa.saxton.carma.guidance.params.ParameterSource;
 import gov.dot.fhwa.saxton.carma.guidance.pubsub.IPubSubService;
 import gov.dot.fhwa.saxton.carma.guidance.util.RouteService;
@@ -39,33 +36,23 @@
     private final IPubSubService IPubSubService;
     private final ManeuverPlanner maneuverPlanner;
     private final RouteService routeService;
-<<<<<<< HEAD
     private final IMobilityRouter mobilityRouter;
-
-    public PluginServiceLocator(ArbitratorService arbitratorService,
-        PluginManagementService pluginManagementService, IPubSubService iPubSubService,
-        ParameterSource parameterSource, ManeuverPlanner maneuverPlanner, RouteService routeService, IMobilityRouter mobilityRouter) {
-=======
     private final IConflictDetector conflictDetector;
     private final ITrajectoryConverter trajectoryConverter;
 
     public PluginServiceLocator(ArbitratorService arbitratorService,
         PluginManagementService pluginManagementService, IPubSubService iPubSubService,
         ParameterSource parameterSource, ManeuverPlanner maneuverPlanner, RouteService routeService,
-        IConflictDetector conflictDetector, ITrajectoryConverter trajectoryConverter) {
->>>>>>> a4363aba
+        IMobilityRouter mobilityRouter, IConflictDetector conflictDetector, ITrajectoryConverter trajectoryConverter) {
         this.arbitratorService = arbitratorService;
         this.IPubSubService = iPubSubService;
         this.pluginManagementService = pluginManagementService;
         this.parameterSource = parameterSource;
         this.maneuverPlanner = maneuverPlanner;
         this.routeService = routeService;
-<<<<<<< HEAD
         this.mobilityRouter = mobilityRouter;
-=======
         this.conflictDetector = conflictDetector;
         this.trajectoryConverter = trajectoryConverter;
->>>>>>> a4363aba
     }
 
     /**
@@ -111,12 +98,13 @@
     }
 
     /**
-<<<<<<< HEAD
      * Get the {@link MobilityRouter} instance available to the plugins.
      */
     public IMobilityRouter getMobilityRouter() {
         return mobilityRouter;
-=======
+    }
+    
+    /**
      * Get the {@link IConflictDetector} instance available to the plugins
      */
     public IConflictDetector getConflictDetector() {
@@ -128,6 +116,5 @@
      */
     public ITrajectoryConverter getTrajectoryConverter() {
         return trajectoryConverter;
->>>>>>> a4363aba
     }
 }