--- conflicted
+++ resolved
@@ -46,23 +46,16 @@
     private final ITrajectoryConverter trajectoryConverter;
     private final ILightBarManager lightBarManager;
     private final TrackingService trackingService;
-<<<<<<< HEAD
     private final ITimeProvider timeProvider;
-=======
     private final V2IService v2iService;
->>>>>>> 7ac87d3b
+
 
     public PluginServiceLocator(ArbitratorService arbitratorService,
         PluginManagementService pluginManagementService, IPubSubService iPubSubService,
         ParameterSource parameterSource, ManeuverPlanner maneuverPlanner, RouteService routeService,
         IMobilityRouter mobilityRouter, IConflictDetector conflictDetector,
-<<<<<<< HEAD
-        ITrajectoryConverter trajectoryConverter, ILightBarManager lightBarManager,
-        TrackingService trackingService, ITimeProvider timeProvider) {
-=======
         ITrajectoryConverter trajectoryConverter, ILightBarManager lightBarManager, TrackingService trackingService,
-        V2IService v2iService) {
->>>>>>> 7ac87d3b
+        V2IService v2iService, ITimeProvider timeProvider) {
             
         this.arbitratorService = arbitratorService;
         this.IPubSubService = iPubSubService;
@@ -75,11 +68,8 @@
         this.trajectoryConverter = trajectoryConverter;
         this.lightBarManager = lightBarManager;
         this.trackingService = trackingService;
-<<<<<<< HEAD
         this.timeProvider = timeProvider;
-=======
         this.v2iService = v2iService;
->>>>>>> 7ac87d3b
     }
 
     /**
@@ -160,16 +150,16 @@
     }
 
     /**
-<<<<<<< HEAD
      * Get the {@link ITimeProvider} instance available to the plugins
      */
     public ITimeProvider getTimeProvider() {
         return timeProvider;
-=======
+    }
+    
+    /**
      * Get the {@link V2IService} instance available to the plugins
      */
     public V2IService getV2IService() {
         return v2iService;
->>>>>>> 7ac87d3b
     }
 }