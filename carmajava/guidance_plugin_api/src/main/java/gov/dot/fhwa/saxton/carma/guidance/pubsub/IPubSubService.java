/*
 * Copyright (C) 2018 LEIDOS.
 *
 * Licensed under the Apache License, Version 2.0 (the "License"); you may not
 * use this file except in compliance with the License. You may obtain a copy of
 * the License at
 *
 * http://www.apache.org/licenses/LICENSE-2.0
 *
 * Unless required by applicable law or agreed to in writing, software
 * distributed under the License is distributed on an "AS IS" BASIS, WITHOUT
 * WARRANTIES OR CONDITIONS OF ANY KIND, either express or implied. See the
 * License for the specific language governing permissions and limitations under
 * the License.
 */

package gov.dot.fhwa.saxton.carma.guidance.pubsub;

/**
 * Generic interface to serve as a seam point for dependency injection. ROS agnostic implementation
 * of the PubSubManager interface such that it can be distributed separately of the rest of Guidance
 */
public interface IPubSubService {
    /**
     * Get access to a new {@link IService} instance for the specified topic and type
     *
     * @param topicUrl The URL of the service topic to access
     * @param type     The String identifier of the service dialog type
     * @param <T>      Type parameter for the request type of the service dialog
     * @param <S>      Type parameter for the response type of the service dialog
     * @return A new IService instance capable of calling the service
     * @throws TopicNotFoundException
     */
    @SuppressWarnings("unchecked") <T, S> IService<T, S> getServiceForTopic(String topicUrl,
        String type) throws TopicNotFoundException;

    /**
     * Get access to a new {@link IServiceServer} instance for the specified service and type
     *
     * @param topicUrl The URL of the service topic to access
     * @param type     The String identifier of the service dialog type
     * @param <T>      Type parameter for the request type of the service dialog
     * @param <S>      Type parameter for the response type of the service dialog
     * @return A new {@link IServiceServer} instance capable of calling the service
     */
<<<<<<< HEAD
    @SuppressWarnings("unchecked") <T, S> IServiceServer<T, S> getServiceServerForTopic(String topicUrl,
=======
    @SuppressWarnings("unchecked") <T, S> void createServiceServerForTopic(String topicUrl,
>>>>>>> b5afc318
        String type, OnServiceRequestCallback<T,S> callback);

    /**
     * Get access to a new {@link ISubscriber} instance for the specified topic and type
     *
     * @param topicUrl The URL of the topic to subscribe to
     * @param type     The String identifier of the topic message type
     * @param <T>      Type parameter for the topic message type
     * @return A new ISubscriber instance capable of listening to the topic
     */
    @SuppressWarnings("unchecked") <T> ISubscriber<T> getSubscriberForTopic(String topicUrl,
        String type);

    /**
     * Get access to a new {@link IPublisher} instance for the specified topic and type
     *
     * @param topicUrl The URL of the topic to publish to
     * @param type     The String identifier of the topic message type
     * @param <T>      Type parameter for the topic message type
     * @return A new IPublisher instance capable of publishing data to the topic
     */
    @SuppressWarnings("unchecked") <T> IPublisher<T> getPublisherForTopic(String topicUrl,
        String type);
}<|MERGE_RESOLUTION|>--- conflicted
+++ resolved
@@ -43,11 +43,7 @@
      * @param <S>      Type parameter for the response type of the service dialog
      * @return A new {@link IServiceServer} instance capable of calling the service
      */
-<<<<<<< HEAD
-    @SuppressWarnings("unchecked") <T, S> IServiceServer<T, S> getServiceServerForTopic(String topicUrl,
-=======
     @SuppressWarnings("unchecked") <T, S> void createServiceServerForTopic(String topicUrl,
->>>>>>> b5afc318
         String type, OnServiceRequestCallback<T,S> callback);
 
     /**
