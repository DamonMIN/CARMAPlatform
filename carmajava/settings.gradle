--- conflicted
+++ resolved
@@ -22,8 +22,5 @@
 include 'route'
 include 'template'
 include 'mock_drivers'
-<<<<<<< HEAD
 include 'geometry'
-=======
-include 'rosutils'
->>>>>>> 3d4173b3
+include 'rosutils'