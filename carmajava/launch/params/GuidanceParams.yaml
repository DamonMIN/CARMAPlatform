# Guidance.yaml
# Defines the ros parameters which are required by the Guidance Package

# Integer: Host vehicle’s the automation level
automation_level: 2

# Integer: Host vehicle’s communication class level
communication_class_level: 1

# Integer: Host vehicle’s cooperation level
cooperation_level: 1

# Double: Host vehicle maximum acceleration capability
# Units: m/s^2
max_acceleration_capability: 2.0

# Double: Host vehicle maximum deceleration capability
# Units: m/s^2
max_deceleration_capability: 1.0

# Double: Percent of Trajectory executor allowed to elapse before the Arbitrator begins planning a new one
# Units: Percent in range [0.0, 1.0]
arbitrator_replan_threshold: 0.75

# Integer: Number of times to attempt to replan a Trajectory if validation fails
trajectory_planning_max_attempts: 5

# Double: Minimum length of a trajectory that will be planned under any normal scenario
# Units: m
minimum_trajectory_length: 50.0

# Double: The initial size of the trajectory planning window for the Arbitrator
# Units: m
initial_planning_window: 50.0

# Double: The scaling factor which will be multiplied by the current planning window in the event of
# trajectory success
planning_window_growth_factor: 1.25

# Double: The scaling factor which will be multiplied by the current planning window in the event of
# trajectory failure
planning_window_shrink_factor: 0.5

# Double: The maximum distance the arbitrator will extend a trajectory by to line it up with the end of a route segment
# Units: m
planning_window_snap_threshold: 20.0

# The class names which will be used to instantiate the concrete TrajectoryValidationConstraints
trajectory_constraints:
  - gov.dot.fhwa.saxton.carma.guidance.trajectory.OverlappingManeuversConstraint

# Double: The maximum speed allowable in a trajectory
# Units: m/s
trajectory_speed_limit: 34.00

# Double: The frequency for the trajectory executor to invoke execution of maneuvers
# Units: Hz
trajectory_executor_frequency: 10.0

# The set of IPlugin instances which will be ignored based on class name
ignored_plugins: []

# Class names of plugins required to always be activated
required_plugins:
  - gov.dot.fhwa.saxton.carma.guidance.cruising.CruisingPlugin
  - gov.dot.fhwa.saxton.carma.guidance.routefollowing.RouteFollowingPlugin
  - gov.dot.fhwa.saxton.carma.guidance.lanechange.LaneChangePlugin
<<<<<<< HEAD
  - gov.dot.fhwa.saxton.carma.guidance.yield.YieldPlugin

# Plugin name (as reported in Plugin.msg) to be used for the minimal arbitrator's trajectory
arbitrator_plugins:
  - Yield Plugin
=======
  - gov.dot.fhwa.saxton.carma.guidance.yield.SimpleYieldPlugin

# Plugin name (as reported in Plugin.msg) to be used for the minimal arbitrator's trajectory
arbitrator_plugins:
  - Simple Yield Plugin
>>>>>>> 42e9c40b
  - Speed Harmonization Plugin
  - Route Following Plugin
  - Cruising Plugin
  - CACC Platooning Plugin

# Double: Time that it takes the host vehicle to respond to a new speed command
# Units: seconds
vehicle_response_lag: 1.4

# Double: Maximum acceleration GuidanceCommands can command of the vehicle
# Units: m/s/s
vehicle_acceleration_limit: 2.5

# Double: A multiplier applied to the actual speed limit which will result in the cruising plugin's target speed
# Max: 1.0
# Min: 0.0
cruising_target_multiplier: 1.0

# Double: Time headway to control to with ACC
# Units: seconds
desired_acc_timegap: 0.0

# Double: Minimum distance between vehicle and front vehicle at any point
# Units: m
min_acc_standoff_distance: 0.0

# Long: Time to wait after guidance is set to shutdown before killing the node, allows time for cleanup
# Units: milliseconds
shutdown_wait_time: 5000

# Double: Time to plan for after a complex trajectory to allow for our speed to steady after a complex trajectory
# Units: seconds
post_complex_trajectory_steadying_period: 2.0
# Double: Maximum speed error between cmd_speed and actual vehicle speed
# Units: m
max_speed_error: 100.0

# Double: Maximum downtrack error between planned location and current location
# Units: m
max_downtrack_error: 100.0

# Double: The factor to multiply by the desired ACC headway to determine when we should exit ACC
acc_exit_distance_factor: 1.5

# Double: The poportional term in the acc PID controller
acc_Kp: -1.75

# Double: The integral term in the acc PID controller
acc_Ki: 0.0

# Double: The derivative term in the acc PID controller
acc_Kd: 0.1

# Double: The dize of the deadband to apply to the PID controller
acc_pid_deadband: 0.0

# Integer: The number of samples to use in a moving average filter for the output of acc
acc_number_of_averaging_samples: 1

# Double: The scaling factor to apply to current speed when accounting for distance traveled during a lane change
lane_change_rate_factor: 0.75

# Double: The amount of delay to account for driver response to a lane change operation, used for estimating distance
# traveled during a lane change
# Units: seconds
lane_change_delay_factor: 2.0

# Double: The amount of time after a lane change operation to allow for safety reasons, used for estimating distance
# traveled during a lane change
# Units: seconds
lane_change_safety_factor: 2.0

# Double: The amount of time before a lane change operation to allow for other vehicles to respond
# Units: seconds
lane_change_notification_time: 4.0

##### DEPRECATED
##### The following are used by the NegotiationReceiverPlugin

# should we include the acceleration distance in the total tactic length?
include_accel_dist: false

# the fraction of desired speed that we will slow down to in order to grow the gap for a merge
slow_speed_fraction: 0.6

# the assumed gap, sec, between the following & merging vehicles and the forward vehicle
initial_time_gap: 1.0

##### End NegotiationReceiverPlugin Params

# String: The id of the frame which represents the point which downtrack distance is measured from
acc_host_vehicle_frame_id: 'host_vehicle'

# String: The id of the frame which represents the front grill of the vehicle with x facing forward
acc_vehicle_front_frame_id: 'vehicle_front'

# String: The component name of the Plugin which will handle mobility path and request conflicts
# Note: This string must match the Versionable.getVersionInfo().componentName() value of the plugin
default_mobility_conflict_handler: 'Simple Yield Plugin'

# Double: The size of a the downtrack dimension of a cell in the collision systems spatial hash map
# Units: meters
# Dimension should be larger than 1 car length
conflict_map_cell_downtrack_size: 5.0

# Double: The size of a the crosstrack dimension of a cell in the collision systems spatial hash map
# Units: meters
# Dimension should be larger than 1 car width
conflict_map_cell_crosstrack_size: 2.5

# Double: The size of a the time dimension of a cell in the collision systems spatial hash map
# Units: seconds
# Dimension should be larger than one timestep in a MobilityPath
conflict_map_cell_time_size: 0.15

# Double: The margin around a MobilityPath point
# in the downtrack dimension in which a collision will be considered to have occured
# Units: meters
conflict_map_collision_downtrack_margin: 2.5

# Double: The margin around a MobilityPath point
# in the crosstrack dimension in which a collision will be considered to have occured
# Units: meters
conflict_map_collision_crosstrack_margin: 1.0

# Double: The margin around a MobilityPath point
# in the time dimension in which a collision will be considered to have occured
# Units: seconds
conflict_map_collision_time_margin: 0.05

# Integer: The maximum number of points allowed in a MobilityPath message
mobility_path_max_points: 60

# Double: The timestep between points in a MobilityPath 
# Units: seconds
mobility_path_time_step: 0.01

# Plugin or guidance component name: The priority which components are given for control of the light bar
light_bar_priorities:
  - Light Bar State Machine
  - Lane Change Plugin
  - CACC Platooning Plugin
  - Simple Yield Plugin
  - Speed Harmonization Plugin
  - Route Following Plugin
  - Cruising Plugin

# Integer: The amount of time for the light bar to consider a communication timeout
# Units: mili-seconds
light_bar_comms_timeout: 1000

# Integer: The number of milliseconds between MobilityPath message publications coming out of guidance
# Units: milliseconds
mobility_path_publish_interval:  3000

# Integer: The maximum number of points of path prediction to include in each MobilityPath message
max_points_per_mobility_path: 60

# Double: The minimum timegap to accept for resolution of spatial and temporal conflicts in plans
# Units: seconds
min_conflict_avoidance_timegap: 4.0

# Double: The percentage of the vehicle's maximum acceleration capability to allow the yield plugin to use
# for conflict avoidance
max_yield_accel_authority: 0.8<|MERGE_RESOLUTION|>--- conflicted
+++ resolved
@@ -65,19 +65,11 @@
   - gov.dot.fhwa.saxton.carma.guidance.cruising.CruisingPlugin
   - gov.dot.fhwa.saxton.carma.guidance.routefollowing.RouteFollowingPlugin
   - gov.dot.fhwa.saxton.carma.guidance.lanechange.LaneChangePlugin
-<<<<<<< HEAD
-  - gov.dot.fhwa.saxton.carma.guidance.yield.YieldPlugin
-
-# Plugin name (as reported in Plugin.msg) to be used for the minimal arbitrator's trajectory
-arbitrator_plugins:
-  - Yield Plugin
-=======
   - gov.dot.fhwa.saxton.carma.guidance.yield.SimpleYieldPlugin
 
 # Plugin name (as reported in Plugin.msg) to be used for the minimal arbitrator's trajectory
 arbitrator_plugins:
   - Simple Yield Plugin
->>>>>>> 42e9c40b
   - Speed Harmonization Plugin
   - Route Following Plugin
   - Cruising Plugin
